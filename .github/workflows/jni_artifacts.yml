name: Upload Java libraries to Sonatype
run-name: ${{ github.workflow }} (${{ github.ref_name }})

on:
  workflow_dispatch:
    inputs:
      dry_run:
        description: "Just build, don't publish"
        default: false
        required: false
        type: boolean

env:
  CARGO_TERM_COLOR: always

jobs:
  build:
    name: Build for local development

    runs-on: ${{ matrix.os }}

    strategy:
      matrix:
        os: [windows-latest, macos-latest, ubuntu-20.04]
        include:
          - os: windows-latest
          - os: macos-latest
            additional-rust-target: x86_64-apple-darwin
          - os: ubuntu-20.04
            additional-rust-target: aarch64-unknown-linux-gnu
        # Ubuntu binaries for x86_64 are built using Docker, below

    timeout-minutes: 45

    steps:
    - uses: actions/checkout@b4ffde65f46336ab88eb53be808477a3936bae11 # v4.1.1
      with:
        submodules: recursive

    - run: rustup toolchain install $(cat rust-toolchain) --profile minimal

    - run: rustup target add ${{ matrix.additional-rust-target }}
      if: ${{ matrix.additional-rust-target != '' }}

    # install cross compiler tools for linux aarch64
    - run: sudo apt-get update && sudo apt-get install gcc-aarch64-linux-gnu g++-aarch64-linux-gnu binutils-aarch64-linux-gnu
      if: ${{ matrix.os == 'ubuntu-20.04' && matrix.additional-rust-target != '' }}

<<<<<<< HEAD
=======
    - name: Install Protoc
      if: matrix.os == 'ubuntu-20.04'
      uses: arduino/setup-protoc@v3
      with:
        repo-token: ${{ secrets.GITHUB_TOKEN }}

>>>>>>> e4f15f25
    # install nasm compiler for boring
    - name: Install nasm
      if: startsWith(matrix.os, 'windows')
      run: choco install nasm
      shell: cmd

    - run: choco install protoc
      if: matrix.os == 'windows-latest'

    - run: brew install protobuf
      if: matrix.os == 'macos-latest'
    
    - name: Build client for host
      run: java/build_jni.sh desktop
      if: matrix.os == 'macos-latest' || matrix.os == 'windows-latest'
      shell: bash

    - name: Build server for host
      run: java/build_jni.sh server
      if: matrix.os == 'macos-latest' || matrix.os == 'windows-latest'
      shell: bash

    - name: Build client for alternate target
      run: java/build_jni.sh desktop
      if: matrix.os == 'macos-latest' || matrix.os == 'ubuntu-20.04'
      env:
        CARGO_BUILD_TARGET: ${{ matrix.additional-rust-target }}

    - name: Build server for alternate target
      run: java/build_jni.sh server
      if: matrix.os == 'macos-latest' || matrix.os == 'ubuntu-20.04'
      env:
        CARGO_BUILD_TARGET: ${{ matrix.additional-rust-target }}

    - name: Upload client libraries
      uses: actions/upload-artifact@5d5d22a31266ced268874388b861e4b58bb5c2f3 # v4.3.1
      with:
        name: libsignal-client libraries (${{matrix.os}})
        path: |
          java/client/build/nativeLibs/*.dll
          java/client/build/nativeLibs/*.dylib
          java/client/build/nativeLibs/*.so

    - name: Upload server libraries
      uses: actions/upload-artifact@5d5d22a31266ced268874388b861e4b58bb5c2f3 # v4.3.1
      with:
        name: libsignal-server libraries (${{matrix.os}})
        path: |
          java/server/src/main/resources/*.dll
          java/server/src/main/resources/*.dylib
          java/client/src/main/resources/*.so

  # verify-rust:
  #   name: Verify JNI bindings
  #   runs-on: ubuntu-latest

  #   timeout-minutes: 45

  #   steps:
  #   - uses: actions/checkout@b4ffde65f46336ab88eb53be808477a3936bae11 # v4.1.1
  #     with:
  #       submodules: recursive

  #   - run: rustup toolchain install $(cat rust-toolchain) --profile minimal

  #   - run: sudo apt-get update && sudo apt-get install protobuf-compiler

  #   - run: cargo +stable install cbindgen

  #   - name: Verify that the JNI bindings are up to date
  #     run: rust/bridge/jni/bin/gen_java_decl.py --verify

  publish:
    name: Build for production and publish

    runs-on: ubuntu-20.04

    needs: build

    timeout-minutes: 45

    steps:
    - uses: actions/checkout@b4ffde65f46336ab88eb53be808477a3936bae11 # v4.1.1
      with:
        submodules: recursive

    - name: Install Protoc
      uses: arduino/setup-protoc@v3
      with:
        repo-token: ${{ secrets.GITHUB_TOKEN }}

    - name: Download built client libraries
      uses: actions/download-artifact@c850b930e6ba138125429b7e5c93fc707a7f8427 # v4.1.4
      with:
        path: java/client/build/nativeLibs
        pattern: libsignal-client*
        merge-multiple: true

    - name: Download built server libraries
      uses: actions/download-artifact@c850b930e6ba138125429b7e5c93fc707a7f8427 # v4.1.4
      with:
        path: java/server/src/main/resources
        pattern: libsignal-server*
        merge-multiple: true

    - run: make
      if: ${{ inputs.dry_run }}
      working-directory: java

    - name: Upload libsignal-android
      if: ${{ inputs.dry_run }}
      uses: actions/upload-artifact@5d5d22a31266ced268874388b861e4b58bb5c2f3 # v4.3.1
      with:
        name: libsignal-android
        path: java/android/build/outputs/aar/libsignal-android-release.aar

    - name: Upload libsignal-client
      if: ${{ inputs.dry_run }}
      uses: actions/upload-artifact@5d5d22a31266ced268874388b861e4b58bb5c2f3 # v4.3.1
      with:
        name: libsignal-client
        path: java/client/build/libs/libsignal-client-*.jar

    - name: Upload libsignal-server
      if: ${{ inputs.dry_run }}
      uses: actions/upload-artifact@5d5d22a31266ced268874388b861e4b58bb5c2f3 # v4.3.1
      with:
        name: libsignal-server
        path: java/server/build/libs/libsignal-server-*.jar

    - run: make publish_java
      if: ${{ !inputs.dry_run }}
      working-directory: java
      env:
        ORG_GRADLE_PROJECT_sonatypeRepo: ${{ secrets.SONATYPE_REPO }}
        ORG_GRADLE_PROJECT_sonatypeSnapshotRepo: ${{ secrets.SONATYPE_SNAPSHOT_REPO }}
        ORG_GRADLE_PROJECT_sonatypeUsername: ${{ secrets.SONATYPE_USER }}
        ORG_GRADLE_PROJECT_sonatypePassword: ${{ secrets.SONATYPE_PASSWORD }}
        ORG_GRADLE_PROJECT_signingKeyId: ${{ secrets.SIGNING_KEYID }}
        ORG_GRADLE_PROJECT_signingPassword: ${{ secrets.SIGNING_PASSWORD }}
        # ASCII-armored PGP secret key
        ORG_GRADLE_PROJECT_signingKey: ${{ secrets.SIGNING_KEY }}<|MERGE_RESOLUTION|>--- conflicted
+++ resolved
@@ -46,15 +46,12 @@
     - run: sudo apt-get update && sudo apt-get install gcc-aarch64-linux-gnu g++-aarch64-linux-gnu binutils-aarch64-linux-gnu
       if: ${{ matrix.os == 'ubuntu-20.04' && matrix.additional-rust-target != '' }}
 
-<<<<<<< HEAD
-=======
     - name: Install Protoc
       if: matrix.os == 'ubuntu-20.04'
       uses: arduino/setup-protoc@v3
       with:
         repo-token: ${{ secrets.GITHUB_TOKEN }}
 
->>>>>>> e4f15f25
     # install nasm compiler for boring
     - name: Install nasm
       if: startsWith(matrix.os, 'windows')
