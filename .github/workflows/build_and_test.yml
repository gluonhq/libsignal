name: Build and Test

on:
  push:
    branches: [ main ]
  pull_request: # all target branches

env:
  CARGO_TERM_COLOR: always
  NDK_VERSION: 27.0.12077973
  RUST_BACKTRACE: 1
  LIBSIGNAL_MINIMUM_SUPPORTED_RUST_VERSION: 1.75
  # For dev builds, include limited debug info in the output. See
  # https://doc.rust-lang.org/cargo/reference/profiles.html#debug
  CARGO_PROFILE_DEV_DEBUG: limited

jobs:
  changes:
    name: Classify changes

    permissions:
      # Needed for dorny/paths-filter
      contents: read
      pull-requests: read

    runs-on: ubuntu-20.04

    outputs:
      rust: ${{ steps.filter.outputs.rust }}
      java: ${{ steps.filter.outputs.java }}
      node: ${{ steps.filter.outputs.node }}
      swift: ${{ steps.filter.outputs.swift }}
      rust_ios: ${{ steps.filter.outputs.rust_ios }}

    steps:
    - uses: actions/checkout@b4ffde65f46336ab88eb53be808477a3936bae11 # v4.1.1
      with:
        submodules: recursive

    - uses: dorny/paths-filter@0bc4621a3135347011ad047f9ecf449bf72ce2bd # v3.0
      id: filter
      with:
        filters: |
          all: &all
          - '.github/workflows/build_and_test.yml'
          - 'bin/**'
          - 'rust/*'
          - 'rust/!(bridge|protocol)/**'
          - 'rust/bridge/shared/**'
          - 'rust/protocol/*'
          - 'rust/protocol/!(cross-version-testing)/**'
          - 'rust-toolchain'
          - 'Cargo.toml'
          - 'Cargo.lock'
          rust:
          - *all
          - '.clippy.toml'
          - '.rustfmt.license-template'
          - '.rustfmt.toml'
          - 'acknowledgments/**'
          - 'rust/**' # deliberately re-include rust/bridge/* and rust/protocol/cross-version-testing
          java:
          - *all
          - '.dockerignore'
          - 'java/**'
          - 'rust/bridge/jni/**'
          node:
          - *all
          - '.nvmrc'
          - '.prettierrc.js'
          - 'node/**'
          - 'rust/bridge/node/**'
          rust_ios: &rust_ios
          - *all
          - 'rust/bridge/ffi/**'
          swift:
          - *rust_ios
          - 'swift/**'
          - 'LibSignalClient.podspec'
          ignored:
          - 'LICENSE'
          - '*.md'
          - '.github/FUNDING.yml'
          - '.github/stale.yml'
          - '.github/workflows/**'
          - '.gitignore'
          - '.gitattributes'
          - '.editorconfig'
          - 'justfile'

    - name: Check pattern completeness
      run: echo "::error file=.github/workflows/build_and_test.yml::File not included in any filter" && false
      if: ${{ !contains(steps.filter.outputs.*, 'true') }}

  rust:
    name: Rust

<<<<<<< HEAD
    runs-on: ubuntu-latest-4-cores
=======
    runs-on: ubuntu-20.04
>>>>>>> 82dde220

    needs: changes

    if: ${{ needs.changes.outputs.rust == 'true' }}

    strategy:
      fail-fast: false
      matrix:
        version: [nightly, stable]
        include:
        - version: nightly
          toolchain: "$(cat rust-toolchain)"
          cargo-keep-going: "--keep-going"
        - version: stable
          toolchain: "${LIBSIGNAL_MINIMUM_SUPPORTED_RUST_VERSION}"
          # Remove this switch once our MSRV is at least 1.74, which stablilized the --keep-going flag.
          cargo-keep-going: ""

    timeout-minutes: 45

    steps:
    - uses: actions/checkout@b4ffde65f46336ab88eb53be808477a3936bae11 # v4.1.1
      with:
        submodules: recursive

    - run: sudo apt-get update && sudo apt-get install protobuf-compiler

    - run: rustup toolchain install ${{ matrix.toolchain }} --profile minimal --component rustfmt,clippy

    - name: Cache locally-built tools
      uses: actions/cache@ab5e6d0c87105b4c9c2047343972218f562e4319 # v4.0.1
      with:
        path: local-tools
        key: ${{ runner.os }}-local-tools-${{ matrix.version }}-${{ hashFiles('acknowledgments/cargo-about-version', '.taplo-cli-version') }}

    - name: Build cargo-about if needed
      run: cargo +stable install --version $(cat acknowledgments/cargo-about-version) --locked cargo-about --root local-tools
      if: matrix.version == 'nightly'

    - name: Build taplo-cli if needed
      run: cargo +stable install --version $(cat .taplo-cli-version) --locked taplo-cli --root local-tools
      if: matrix.version == 'nightly'

    # This should be done before anything else
    # because it also checks that the lockfile is up to date.
    - name: Check for duplicate dependencies
      run: ./bin/verify_duplicate_crates
      if: matrix.version == 'nightly'

    - name: Cargo.toml formatting check
      run: PATH="$PATH:$PWD/local-tools/bin" taplo format -c .taplo.toml --check
      if: matrix.version == 'nightly'

    - name: Rustfmt check
      run: cargo fmt --all -- --check
      if: matrix.version == 'nightly'

    - name: Rustfmt check for cross-version-testing
      run: cargo fmt --all -- --check
      working-directory: rust/protocol/cross-version-testing
      if: matrix.version == 'nightly'

    - name: Check bridge versioning
      run: ./bin/update_versions.py
      if: matrix.version == 'nightly'

    - name: Check acknowledgments
      run: PATH="$PATH:$PWD/local-tools/bin" ./bin/regenerate_acknowledgments.sh && git diff --name-status --exit-code acknowledgments
      if: matrix.version == 'nightly'

    - name: Install Protoc
      uses: arduino/setup-protoc@v1
      with:
        version: '3.x'
        repo-token: ${{ secrets.GITHUB_TOKEN }}

    - name: Build
      run: cargo +${{ matrix.toolchain }} build --workspace --features libsignal-ffi/signal-media --verbose ${{ matrix.cargo-keep-going }}

    - name: Run tests
      run: cargo +${{ matrix.toolchain }} test --workspace --all-features --verbose --no-fail-fast -- --include-ignored

    - name: Test run benches
      run: cargo +${{ matrix.toolchain }} test --workspace --benches --all-features --verbose --no-fail-fast

    - name: Build bins and examples
      run: cargo +${{ matrix.toolchain }} build --workspace  --bins --examples --all-features --verbose ${{ matrix.cargo-keep-going }}

    - name: Clippy
      run: cargo clippy --workspace --all-targets --all-features ${{ matrix.cargo-keep-going }} -- -D warnings
      if: matrix.version == 'nightly'

    - name: Rust docs
      run: cargo +${{ matrix.toolchain }} doc --workspace --all-features ${{ matrix.cargo-keep-going }}
      if: matrix.version == 'stable'
      env:
        RUSTFLAGS: -D warnings

    # We check the fuzz targets on stable because they don't have lockfiles,
    # and crates don't generally support arbitrary nightly versions.
    # See https://github.com/dtolnay/proc-macro2/issues/307 for an example.

    - name: Check that the protocol fuzz target still builds
      run: cargo +${{ matrix.toolchain }} check --all-targets ${{ matrix.cargo-keep-going }}
      working-directory: rust/protocol/fuzz
      env:
        RUSTFLAGS: --cfg fuzzing
      if: matrix.version == 'stable'

    - name: Check that the attest fuzz target still builds
      run: cargo +${{ matrix.toolchain }} check --all-targets ${{ matrix.cargo-keep-going }}
      working-directory: rust/attest/fuzz
      env:
        RUSTFLAGS: --cfg fuzzing
      if: matrix.version == 'stable'

  rust32:
    name: Rust (32-bit testing)

    runs-on: ubuntu-20.04

    needs: changes

    if: ${{ needs.changes.outputs.rust == 'true' }}

    strategy:
      fail-fast: false
      matrix:
        version: [nightly, stable]
        include:
        - version: nightly
          toolchain: "$(cat rust-toolchain)"
        - version: stable
          toolchain: "${LIBSIGNAL_MINIMUM_SUPPORTED_RUST_VERSION}"

    timeout-minutes: 45

    steps:
    - uses: actions/checkout@b4ffde65f46336ab88eb53be808477a3936bae11 # v4.1.1
      with:
        submodules: recursive

    - run: sudo apt-get update && sudo apt-get install gcc-multilib g++-multilib protobuf-compiler

    - run: rustup toolchain install ${{ matrix.toolchain }} --profile minimal --target i686-unknown-linux-gnu

    - name: Run tests (32-bit)
      # Exclude signal-neon-futures because those tests run Node
      run: cargo +${{ matrix.toolchain }} test --workspace --all-features --verbose --target i686-unknown-linux-gnu --exclude signal-neon-futures --no-fail-fast -- --include-ignored

  java:
    name: Java

<<<<<<< HEAD
    runs-on: ubuntu-latest-4-cores
=======
    runs-on: ubuntu-20.04
>>>>>>> 82dde220

    needs: changes

    permissions:
      # Needed for check_code_size.py to examine previous runs.
      actions: read
      contents: read

    if: ${{ needs.changes.outputs.java == 'true' }}

    timeout-minutes: 45

    steps:
    - run: echo "JAVA_HOME=$JAVA_HOME_17_X64" >> "$GITHUB_ENV"

    - uses: actions/checkout@b4ffde65f46336ab88eb53be808477a3936bae11 # v4.1.1
      with:
        submodules: recursive
        # Download all commits so we can search for the merge base with origin/main.
        fetch-depth: 0

    - name: Install NDK
      run: sudo ${ANDROID_SDK_ROOT}/cmdline-tools/latest/bin/sdkmanager --install "ndk;${NDK_VERSION}"

    - run: sudo apt-get update && sudo apt-get install protobuf-compiler

    - run: cargo +stable install cbindgen

    - run: rustup toolchain install $(cat rust-toolchain) --profile minimal --target aarch64-linux-android,armv7-linux-androideabi,x86_64-linux-android,i686-linux-android

    - name: Install Protoc
      uses: arduino/setup-protoc@v1
      with:
        version: '3.x'
        repo-token: ${{ secrets.GITHUB_TOKEN }}

    - name: Verify that the JNI bindings are up to date
      run: rust/bridge/jni/bin/gen_java_decl.py --verify

    - run: ./gradlew build assembleDebugAndroidTest android:lintDebug -PandroidArchs=arm,arm64 | tee ./gradle-output.txt
      working-directory: java
      shell: bash # Explicitly setting the shell turns on pipefail in GitHub Actions

    # Check for -Xcheck:jni warnings manually; Gradle doesn't capture them for some reason.
    - run: "! grep WARNING ./gradle-output.txt"
      working-directory: java

    - run: java/check_code_size.py | tee ./check_code_size-output.txt
      env:
        GH_TOKEN: ${{ github.token }}

    - run: grep -v -F '***' ./check_code_size-output.txt >> $GITHUB_STEP_SUMMARY

  node:
    name: Node

    runs-on: ${{ matrix.os }}

    strategy:
      matrix:
        os: [ubuntu-20.04, windows-latest, macos-latest]

    needs: changes

    if: ${{ needs.changes.outputs.node == 'true' }}

    timeout-minutes: 45

    steps:
    - uses: actions/checkout@b4ffde65f46336ab88eb53be808477a3936bae11 # v4.1.1
      with:
        submodules: recursive

    - run: rustup toolchain install $(cat rust-toolchain) --profile minimal

    # install nasm compiler for boring
    - name: Install nasm
      if: startsWith(matrix.os, 'windows')
      run: choco install nasm
      shell: cmd

    - run: sudo apt-get update && sudo apt-get install protobuf-compiler
      if: matrix.os == 'ubuntu-20.04'

    - run: choco install protoc
      if: matrix.os == 'windows-latest'

    - run: brew install protobuf
      if: matrix.os == 'macos-latest'

    - uses: actions/setup-node@60edb5dd545a775178f52524783378180af0d1f8 # v4.0.2
      with:
        node-version-file: '.nvmrc'

    - name: Verify that the Node bindings are up to date
      run: rust/bridge/node/bin/gen_ts_decl.py --verify
      if: matrix.os == 'ubuntu-20.04'

    - run: npm ci
      working-directory: node

    - run: npx node-gyp rebuild
      working-directory: node

    - run: npm run tsc
      working-directory: node

<<<<<<< HEAD
    - run: npm run lint
      if: matrix.os == 'ubuntu-latest'
      working-directory: node

    - run: npm run format -c
      if: matrix.os == 'ubuntu-latest'
=======
    - run: yarn lint
      if: matrix.os == 'ubuntu-20.04'
      working-directory: node

    - run: yarn format -c
      if: matrix.os == 'ubuntu-20.04'
>>>>>>> 82dde220
      working-directory: node

    - run: npm run test
      working-directory: node

  swift_package:
    name: Swift Package

    runs-on: ubuntu-20.04

    needs: changes

    if: ${{ needs.changes.outputs.swift == 'true' }}

    timeout-minutes: 45

    steps:
    - uses: actions/checkout@b4ffde65f46336ab88eb53be808477a3936bae11 # v4.1.1
      with:
        submodules: recursive

    - run: rustup toolchain install $(cat rust-toolchain) --profile minimal

    - run: sudo apt-get update && sudo apt-get install protobuf-compiler

    - run: cargo +stable install cbindgen

    - run: swift/verify_error_codes.sh

    - name: Build libsignal-ffi
      run: swift/build_ffi.sh -d -v --verify-ffi

    - name: Build Swift and run tests
      run: swift test -v
      working-directory: swift

    - name: Build and run Swift benchmarks (in debug mode)
      run: swift run -v Benchmarks --allow-debug-build
      working-directory: swift/Benchmarks

# Disabled for now, broken on Linux in the Swift 6.0 release.
# See https://forums.swift.org/t/generate-documentation-failing-for-swift-6-pre-release/74534
#    - name: Build Swift package documentation
#      run: swift package plugin generate-documentation --analyze --warnings-as-errors
#      working-directory: swift

  swift_cocoapod:
    name: Swift CocoaPod

    runs-on: macos-latest

    needs: changes

    if: ${{ needs.changes.outputs.swift == 'true' }}

    timeout-minutes: 45

    steps:
      - uses: actions/checkout@b4ffde65f46336ab88eb53be808477a3936bae11 # v4.1.1
        with:
          submodules: recursive

      - run: brew install protobuf swiftlint

      - name: Check formatting
        run: swiftformat --swiftversion 5 --reporter github-actions-log --lint .
        working-directory: swift

      - name: Run lint
        run: swiftlint lint --strict --reporter github-actions-logging
        working-directory: swift

      - run: rustup toolchain install $(cat rust-toolchain) --profile minimal --target x86_64-apple-ios,aarch64-apple-ios-sim

      # Build only the targets that `pod lib lint` will test building.
      - name: Build for x86_64-apple-ios
        run: swift/build_ffi.sh --release
        env:
          CARGO_BUILD_TARGET: x86_64-apple-ios

      - name: Build for aarch64-apple-ios-sim
        run: swift/build_ffi.sh --release
        env:
          CARGO_BUILD_TARGET: aarch64-apple-ios-sim

      - name: Run pod lint
        run: pod lib lint --verbose --platforms=ios<|MERGE_RESOLUTION|>--- conflicted
+++ resolved
@@ -95,11 +95,7 @@
   rust:
     name: Rust
 
-<<<<<<< HEAD
-    runs-on: ubuntu-latest-4-cores
-=======
     runs-on: ubuntu-20.04
->>>>>>> 82dde220
 
     needs: changes
 
@@ -253,11 +249,7 @@
   java:
     name: Java
 
-<<<<<<< HEAD
-    runs-on: ubuntu-latest-4-cores
-=======
     runs-on: ubuntu-20.04
->>>>>>> 82dde220
 
     needs: changes
 
@@ -365,21 +357,12 @@
     - run: npm run tsc
       working-directory: node
 
-<<<<<<< HEAD
     - run: npm run lint
-      if: matrix.os == 'ubuntu-latest'
+      if: matrix.os == 'ubuntu-20.04'
       working-directory: node
 
     - run: npm run format -c
-      if: matrix.os == 'ubuntu-latest'
-=======
-    - run: yarn lint
       if: matrix.os == 'ubuntu-20.04'
-      working-directory: node
-
-    - run: yarn format -c
-      if: matrix.os == 'ubuntu-20.04'
->>>>>>> 82dde220
       working-directory: node
 
     - run: npm run test
