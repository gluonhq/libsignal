[workspace]
# When adding new members, consider updating the log filter in rust/bridge/shared/src/logging.rs.
members = [
    "rust/attest",
    "rust/crypto",
    "rust/device-transfer",
<<<<<<< HEAD
    "rust/keytrans",
=======
    "rust/chat",
    "rust/grpc",
>>>>>>> 82dde220
    "rust/media",
    "rust/message-backup",
    "rust/net",
    "rust/account-keys",
    "rust/poksho",
    "rust/protocol",
    "rust/quic",
    "rust/svr3",
    "rust/usernames",
    "rust/zkcredential",
    "rust/zkgroup",
    "rust/bridge/ffi",
    "rust/bridge/jni",
    "rust/bridge/jni/testing",
    "rust/bridge/node",
]
default-members = [
    "rust/crypto",
    "rust/device-transfer",
    "rust/media",
    "rust/message-backup",
    "rust/account-keys",
    "rust/poksho",
    "rust/protocol",
    "rust/usernames",
    "rust/zkcredential",
    "rust/zkgroup",
]
resolver = "2" # so that our dev-dependency features don't leak into products

[workspace.lints.clippy]
# Prefer TryFrom between integers unless truncation is desired.
# For converting between floats and integers, there may not be an alternative.
cast_possible_truncation = "warn"

[workspace.lints.rust]
unexpected_cfgs = { level = "warn", check-cfg = ['cfg(fuzzing)'] }

[workspace.dependencies]
# Our own crates, so that we don't have to depend on them by inter-crate paths
attest = { path = "rust/attest" }
device-transfer = { path = "rust/device-transfer" }
libsignal-account-keys = { path = "rust/account-keys" }
libsignal-core = { path = "rust/core" }
libsignal-keytrans = { path = "rust/keytrans" }
libsignal-message-backup = { path = "rust/message-backup" }
libsignal-net = { path = "rust/net" }
libsignal-protocol = { path = "rust/protocol" }
libsignal-svr3 = { path = "rust/svr3" }
poksho = { path = "rust/poksho" }
signal-crypto = { path = "rust/crypto" }
signal-media = { path = "rust/media" }
usernames = { path = "rust/usernames" }
zkcredential = { path = "rust/zkcredential" }
zkgroup = { path = "rust/zkgroup" }

libsignal-bridge = { path = "rust/bridge/shared" }
libsignal-bridge-macros = { path = "rust/bridge/shared/macros" }
libsignal-bridge-testing = { path = "rust/bridge/shared/testing" }
libsignal-bridge-types = { path = "rust/bridge/shared/types" }
signal-neon-futures = { path = "rust/bridge/node/futures" }

# Our forks of some dependencies, accessible as xxx_signal so that usages of them are obvious in source code. Crates
# that want to use the real things can depend on those directly.

boring-signal = { git = "https://github.com/signalapp/boring", tag = "signal-v4.9.0b", package = "boring", default-features = false }
curve25519-dalek-signal = { git = 'https://github.com/signalapp/curve25519-dalek', package = "curve25519-dalek", tag = 'signal-curve25519-4.1.3' }
tokio-boring-signal = { git = "https://github.com/signalapp/boring", package = "tokio-boring", tag = "signal-v4.9.0b" }

aes = "0.8.3"
aes-gcm-siv = "0.11.1"
array-concat = "0.5.2"
arrayvec = "0.7.4"
asn1 = "0.16.1"
assert_matches = "1.5"
async-trait = "0.1.41"
atomic-take = "1.1.0"
base64 = "0.22.1"
bincode = "1.0"
bitflags = "2.3.3"
boring = { version = "4.6.0", default-features = false }
cbc = "0.1.2"
cfg-if = "1.0.0"
chacha20poly1305 = "0.10.1"
chrono = "0.4"
ciborium = "0.2"
clap = "4.4.11"
const-str = { version = "0.5.6" }
criterion = "0.5"
ctr = "0.9.2"
curve25519-dalek = "4.1.3"
derive-where = "1.2.5"
displaydoc = "0.2"
ed25519-dalek = "2.1.0"
env_logger = "0.11.4"
futures = "0.3"
futures-util = "0.3"
heck = "0.5"
hex = "0.4"
hex-literal = "0.4.1"
hkdf = "0.12"
hmac = "0.12.0"
http = "1.0.0"
indexmap = "2.1.0"
itertools = "0.13.0"
jni = "0.21"
lazy_static = "1.4.0"
libc = "0.2"
linkme = "0.3.9"
log = "0.4"
log-panics = "2.1.0"
mediasan-common = "0.5.0"
neon = { version = "1.0.0", default-features = false }
nonzero_ext = "0.3.0"
num_enum = "0.7.2"
once_cell = "1.19.0"
partial-default = "0.1.0"
paste = "1.0"
pin-project = "1.1.5"
pretty_assertions = "1.4.0"
proc-macro2 = "1.0"
proptest = "1.0"
prost = "0.13.1"
prost-build = "0.13.1"
quote = "1.0"
rand = "0.8"
rand_core = "0.6"
rayon = "1.8.0"
rustls-platform-verifier = "0.3.1"
scopeguard = "1.0"
serde = "1.0"
serde_json = "1.0"
sha1 = "0.10"
sha2 = "0.10"
snow = { version = "0.9.6", default-features = false, features = ["hfs"] }
static_assertions = "1.1"
strum = "0.26"
subtle = "2.5"
syn = "2.0"
syn-mid = "0.6"
test-case = "3.3"
testing_logger = "0.1.1"
thiserror = "1.0.57"
tokio = "1"
tokio-stream = "0.1.14"
uuid = "1.1.2"
x25519-dalek = "2.0.0"
zerocopy = "0.7.34"

[patch.crates-io]
# When building libsignal, just use our forks so we don't end up with two different versions of the libraries.

boring = { git = 'https://github.com/signalapp/boring', tag = 'signal-v4.9.0b' }
curve25519-dalek = { git = 'https://github.com/signalapp/curve25519-dalek', tag = 'signal-curve25519-4.1.3' }

[profile.dev.package.argon2]
opt-level = 2 # libsignal-account-keys unit tests are too slow with an unoptimized argon2<|MERGE_RESOLUTION|>--- conflicted
+++ resolved
@@ -2,14 +2,11 @@
 # When adding new members, consider updating the log filter in rust/bridge/shared/src/logging.rs.
 members = [
     "rust/attest",
+    "rust/chat",
     "rust/crypto",
     "rust/device-transfer",
-<<<<<<< HEAD
+    "rust/grpc",
     "rust/keytrans",
-=======
-    "rust/chat",
-    "rust/grpc",
->>>>>>> 82dde220
     "rust/media",
     "rust/message-backup",
     "rust/net",
