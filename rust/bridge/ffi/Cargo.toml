--- conflicted
+++ resolved
@@ -5,11 +5,7 @@
 
 [package]
 name = "libsignal-ffi"
-<<<<<<< HEAD
 version = "0.32.1"
-=======
-version = "0.31.0"
->>>>>>> b5ef7c64
 authors = ["Signal Messenger LLC"]
 edition = "2018"
 license = "AGPL-3.0-only"
@@ -19,10 +15,6 @@
 crate-type = ["staticlib"]
 
 [features]
-# Testing the Swift side of this requires compiling with SIGNAL_MEDIA_SUPPORTED enabled for both Swift and C:
-#     swift test -Xswiftc -DSIGNAL_MEDIA_SUPPORTED -Xcc -DSIGNAL_MEDIA_SUPPORTED
-signal-media = ["libsignal-bridge/signal-media"]
-
 # Testing the Swift side of this requires compiling with SIGNAL_MEDIA_SUPPORTED enabled for both Swift and C:
 #     swift test -Xswiftc -DSIGNAL_MEDIA_SUPPORTED -Xcc -DSIGNAL_MEDIA_SUPPORTED
 signal-media = ["libsignal-bridge/signal-media"]
