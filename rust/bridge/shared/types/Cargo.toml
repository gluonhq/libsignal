--- conflicted
+++ resolved
@@ -21,11 +21,7 @@
 libsignal-message-backup = { workspace = true }
 libsignal-net = { workspace = true }
 libsignal-protocol = { workspace = true }
-<<<<<<< HEAD
-=======
-libsignal-svr3 = { workspace = true }
 signal-chat = { workspace = true }
->>>>>>> b9cd6a48
 signal-crypto = { workspace = true }
 signal-grpc = { workspace = true }
 signal-media = { workspace = true, optional = true }
