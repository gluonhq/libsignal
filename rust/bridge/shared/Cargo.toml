#
# Copyright (C) 2020 Signal Messenger, LLC.
# SPDX-License-Identifier: AGPL-3.0-only
#

[package]
name = "libsignal-bridge"
version = "0.1.0"
authors = ["Signal Messenger LLC"]
edition = "2021"
license = "AGPL-3.0-only"

[lints]
workspace = true

[dependencies]
<<<<<<< HEAD
attest = { workspace = true }
device-transfer = { workspace = true }
libsignal-account-keys = { workspace = true }
libsignal-bridge-macros = { workspace = true }
libsignal-bridge-types = { workspace = true }
libsignal-core = { workspace = true }
libsignal-keytrans = { workspace = true }
libsignal-message-backup = { workspace = true }
libsignal-net = { workspace = true }
libsignal-protocol = { workspace = true }
signal-crypto = { workspace = true }
signal-media = { workspace = true, optional = true }
usernames = { workspace = true }
zkgroup = { workspace = true }
=======
attest = { path = "../../attest" }
device-transfer = { path = "../../device-transfer" }
libsignal-bridge-macros = { path = "macros" }
libsignal-bridge-types = { path = "types" }
libsignal-core = { path = "../../core" }
libsignal-message-backup = { path = "../../message-backup" }
libsignal-net = { path = "../../net" }
libsignal-protocol = { path = "../../protocol" }
signal-chat = { path = "../../chat" }
signal-crypto = { path = "../../crypto" }
signal-grpc = { path = "../../grpc" }
signal-media = { path = "../../media", optional = true }
signal-pin = { path = "../../pin" }
signal-quic = { path = "../../quic" }
usernames = { path = "../../usernames" }
zkgroup = { path = "../../zkgroup" }
>>>>>>> 82dde220

aes-gcm-siv = "0.11.1"
base64 = { workspace = true }
bincode = { workspace = true }
futures-util = { workspace = true }
hkdf = { workspace = true }
hmac = { workspace = true }
http = { workspace = true }
log = { workspace = true }
nonzero_ext = { workspace = true }
paste = { workspace = true }
prost = { workspace = true }
rand = { workspace = true }
scopeguard = { workspace = true }
sha2 = { workspace = true }
static_assertions = { workspace = true }
tokio = { workspace = true, features = ["rt-multi-thread"] }
uuid = { workspace = true }

# Enable this for all libsignal app language libraries
subtle = { workspace = true, features = ["core_hint_black_box"] }

jni = { workspace = true, optional = true }
linkme = { workspace = true, optional = true }
neon = { workspace = true, optional = true, default-features = false, features = ["napi-6"] }
strum = { workspace = true, features = ["derive"] }

[dev-dependencies]
assert_matches = { workspace = true }
test-case = { workspace = true }
testing_logger = { workspace = true }
tokio = { workspace = true, features = ["test-util", "time", "macros"] }

[features]
ffi = ["libsignal-bridge-types/ffi"]
jni = ["dep:jni", "libsignal-bridge-types/jni"]
node = ["neon", "linkme", "libsignal-bridge-types/node"]
signal-media = ["dep:signal-media", "libsignal-bridge-types/signal-media"]<|MERGE_RESOLUTION|>--- conflicted
+++ resolved
@@ -14,7 +14,6 @@
 workspace = true
 
 [dependencies]
-<<<<<<< HEAD
 attest = { workspace = true }
 device-transfer = { workspace = true }
 libsignal-account-keys = { workspace = true }
@@ -25,28 +24,13 @@
 libsignal-message-backup = { workspace = true }
 libsignal-net = { workspace = true }
 libsignal-protocol = { workspace = true }
+signal-chat = { workspace = true }
 signal-crypto = { workspace = true }
+signal-grpc = { workspace = true }
 signal-media = { workspace = true, optional = true }
+signal-quic = { workspace = true }
 usernames = { workspace = true }
 zkgroup = { workspace = true }
-=======
-attest = { path = "../../attest" }
-device-transfer = { path = "../../device-transfer" }
-libsignal-bridge-macros = { path = "macros" }
-libsignal-bridge-types = { path = "types" }
-libsignal-core = { path = "../../core" }
-libsignal-message-backup = { path = "../../message-backup" }
-libsignal-net = { path = "../../net" }
-libsignal-protocol = { path = "../../protocol" }
-signal-chat = { path = "../../chat" }
-signal-crypto = { path = "../../crypto" }
-signal-grpc = { path = "../../grpc" }
-signal-media = { path = "../../media", optional = true }
-signal-pin = { path = "../../pin" }
-signal-quic = { path = "../../quic" }
-usernames = { path = "../../usernames" }
-zkgroup = { path = "../../zkgroup" }
->>>>>>> 82dde220
 
 aes-gcm-siv = "0.11.1"
 base64 = { workspace = true }
