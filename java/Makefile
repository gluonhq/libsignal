#
# Copyright (C) 2020 Signal Messenger, LLC.
# SPDX-License-Identifier: AGPL-3.0-only
#

DOCKER ?= docker

.PHONY: docker java_build publish_java

default: java_build

DOCKER_IMAGE := libsignal-builder
DOCKER_TTY_FLAG := $$(test -t 0 && echo -it)
CROSS_COMPILE_SERVER ?= -PcrossCompileServer

docker_image:
	cd .. && $(DOCKER) build --build-arg UID=$$(id -u) --build-arg GID=$$(id -g) -t $(DOCKER_IMAGE) -f java/Dockerfile .

java_build: DOCKER_EXTRA=$(shell [ -L build ] && P=$$(readlink build) && echo -v $$P/:$$P )
java_build: docker_image
	$(DOCKER) run $(DOCKER_TTY_FLAG) --init --rm --user $$(id -u):$$(id -g) \
        --env LIBSIGNAL_TESTING_ENCLAVE_SECRET \
        -v `cd .. && pwd`/:/home/libsignal/src $(DOCKER_EXTRA) $(DOCKER_IMAGE) \
<<<<<<< HEAD
        sh -c "cd src/java; ./gradlew build $(CROSS_COMPILE_SERVER)"
=======
        sh -c "cd src/java; ./gradlew build -PskipAndroid"
>>>>>>> 82dde220

publish_java: DOCKER_EXTRA = $(shell [ -L build ] && P=$$(readlink build) && echo -v $$P/:$$P )
publish_java: docker_image
	$(DOCKER) run --rm --user $$(id -u):$$(id -g) \
		-v `cd .. && pwd`/:/home/libsignal/src $(DOCKER_EXTRA) \
		-e ORG_GRADLE_PROJECT_sonatypeRepo \
		-e ORG_GRADLE_PROJECT_sonatypeSnapshotRepo \
		-e ORG_GRADLE_PROJECT_sonatypeUsername \
		-e ORG_GRADLE_PROJECT_sonatypePassword \
		-e ORG_GRADLE_PROJECT_signingKeyId \
		-e ORG_GRADLE_PROJECT_signingPassword \
		-e ORG_GRADLE_PROJECT_signingKey \
		$(DOCKER_IMAGE) \
<<<<<<< HEAD
		sh -c "cd src/java; ./gradlew publish closeAndReleaseStagingRepositories $(CROSS_COMPILE_SERVER)"
=======
		sh -c "cd src/java; ./gradlew publish -PskipSigning -PskipAndroid"
>>>>>>> 82dde220

# We could run these through Docker, but they would have the same result anyway.

clean:
	./gradlew clean

format_java:
	./gradlew spotlessApply<|MERGE_RESOLUTION|>--- conflicted
+++ resolved
@@ -21,11 +21,7 @@
 	$(DOCKER) run $(DOCKER_TTY_FLAG) --init --rm --user $$(id -u):$$(id -g) \
         --env LIBSIGNAL_TESTING_ENCLAVE_SECRET \
         -v `cd .. && pwd`/:/home/libsignal/src $(DOCKER_EXTRA) $(DOCKER_IMAGE) \
-<<<<<<< HEAD
-        sh -c "cd src/java; ./gradlew build $(CROSS_COMPILE_SERVER)"
-=======
-        sh -c "cd src/java; ./gradlew build -PskipAndroid"
->>>>>>> 82dde220
+        sh -c "cd src/java; ./gradlew build $(CROSS_COMPILE_SERVER) -PskipAndroid"
 
 publish_java: DOCKER_EXTRA = $(shell [ -L build ] && P=$$(readlink build) && echo -v $$P/:$$P )
 publish_java: docker_image
@@ -39,11 +35,7 @@
 		-e ORG_GRADLE_PROJECT_signingPassword \
 		-e ORG_GRADLE_PROJECT_signingKey \
 		$(DOCKER_IMAGE) \
-<<<<<<< HEAD
-		sh -c "cd src/java; ./gradlew publish closeAndReleaseStagingRepositories $(CROSS_COMPILE_SERVER)"
-=======
-		sh -c "cd src/java; ./gradlew publish -PskipSigning -PskipAndroid"
->>>>>>> 82dde220
+		sh -c "cd src/java; ./gradlew publish $(CROSS_COMPILE_SERVER) -PskipSigning -PskipAndroid"
 
 # We could run these through Docker, but they would have the same result anyway.
 
