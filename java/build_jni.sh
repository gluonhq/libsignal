#!/bin/bash

#
# Copyright (C) 2020-2022 Signal Messenger, LLC.
# SPDX-License-Identifier: AGPL-3.0-only
#

set -euo pipefail

SCRIPT_DIR=$(dirname "$0")
cd "${SCRIPT_DIR}"/..
. bin/build_helpers.sh

# These paths are relative to the root directory
ANDROID_LIB_DIR=java/android/src/main/jniLibs
DESKTOP_LIB_DIR=java/client/build/nativeLibs
SERVER_LIB_DIR=java/server/src/main/resources

# Fetch dependencies first, so we can use them in computing later options.
cargo fetch

export CARGO_PROFILE_RELEASE_DEBUG=1 # Enable line tables
RUSTFLAGS="--cfg aes_armv8 ${RUSTFLAGS:-}" # Enable ARMv8 cryptography acceleration when available
RUSTFLAGS="$(rust_remap_path_options) ${RUSTFLAGS:-}" # Strip absolute paths
export RUSTFLAGS

DEBUG_LEVEL_LOGS=
JNI_TYPE_TAGGING=
RUST_RELEASE="release"
while [ "${1:-}" != "" ]; do
    case "${1:-}" in
        --debug-level-logs )
            DEBUG_LEVEL_LOGS=1
            shift
            ;;
        --jni-type-tagging )
            JNI_TYPE_TAGGING=1
            shift
            ;;
        --jni-check-annotations )
            JNI_CHECK_ANNOTATIONS=1
            shift
            ;;
        --debug )
            RUST_RELEASE=
            shift
            ;;
        -* )
            echo "Unrecognized flag $1; expected --debug-level-logs, --jni-type-tagging, or --debug" >&2
            exit 2
            ;;
        *)
            break
    esac
done

if [[ -z "${DEBUG_LEVEL_LOGS:-}" ]]; then
    FEATURES+=("log/release_max_level_info")
fi
if [[ -n "${JNI_TYPE_TAGGING:-}" ]]; then
    FEATURES+=("libsignal-bridge-types/jni-type-tagging")
fi
if [[ -n "${JNI_CHECK_ANNOTATIONS:-}" ]]; then
    FEATURES+=("libsignal-bridge-types/jni-invoke-annotated")
fi

# usage: check_for_debug_level_logs_if_needed lib_dir
check_for_debug_level_logs_if_needed () {
    if [[ "${RUST_RELEASE}" == "" ]]; then
        # Unused strings are only stripped in release builds, not debug builds,
        # so the check below won't tell us anything.
        return
    fi

    if [[ -z "${DEBUG_LEVEL_LOGS:-}" ]]; then
        # See libsignal-jni's logging.rs for the strings matched by this pattern.
        # Searching *every* file in the lib directory is probably overkill,
        # but it's easier than figuring out prefixes and suffixes like copy_built_library does.
        if grep -q -- '-LEVEL LOGS ENABLED' "$1"/*; then
            echo 'error: debug-level logs found in build that should not have them!' >&2
            exit 2
        fi
    fi
}

# usage: build_desktop_for_arch target_triple host_triple output_dir
build_desktop_for_arch () {
    local CC
    local CXX
    local CPATH

    local lib_dir="${3}/"
    local cpuarch="${1%%-*}"
    case "$cpuarch" in
        x86_64)
            suffix=amd64
            ;;
        aarch64)
            suffix=aarch64
            ;;
        *)
            echo "building for unknown CPU architecture ${cpuarch}; update build_jni.sh"
            exit 2
    esac
    if [[ "$1" != "$2" ]]; then
        # Set up cross-compiling flags
        if [[ "$1" == *-linux-* && "$2" == *-linux-* && -z "${CC:-}" ]]; then
            # When cross-compiling *from* Linux *to* Linux,
            # set up standard cross-compiling environment if not already set
            echo 'setting Linux cross-compilation options...'
            export "CARGO_TARGET_$(echo "$cpuarch" | tr "[:lower:]" "[:upper:]")_UNKNOWN_LINUX_GNU_LINKER"="${cpuarch}-linux-gnu-gcc"
            export CC="${cpuarch}-linux-gnu-gcc"
            export CXX="${cpuarch}-linux-gnu-g++"
            export CPATH="/usr/${cpuarch}-linux-gnu/include"
        fi
    fi

<<<<<<< HEAD
    echo_then_run cargo build -p libsignal-jni -p libsignal-jni-testing --release ${FEATURES:+--features "${FEATURES[*]}"} --target "$1"
    copy_built_library "target/${1}/release" signal_jni "$lib_dir" "signal_jni_${suffix}"
#    copy_built_library "target/${1}/release" signal_jni_testing "$lib_dir" "signal_jni_testing_${suffix}"
=======
    echo_then_run cargo build -p libsignal-jni -p libsignal-jni-testing ${RUST_RELEASE:+--release} ${FEATURES:+--features "${FEATURES[*]}"} --target "$1"
    copy_built_library "target/${1}/${RUST_RELEASE:-debug}" signal_jni "$lib_dir" "signal_jni_${suffix}"
    copy_built_library "target/${1}/${RUST_RELEASE:-debug}" signal_jni_testing "$lib_dir" "signal_jni_testing_${suffix}"
>>>>>>> 61827e1c
    check_for_debug_level_logs_if_needed "$lib_dir"
}

android_abis=()

while [ "${1:-}" != "" ]; do
    case "${1:-}" in
        desktop | server | server-all )
            if [[ "$1" == desktop ]]; then
                lib_dir=$DESKTOP_LIB_DIR
            else
                lib_dir=$SERVER_LIB_DIR
            fi
            # On Linux, cdylibs don't include public symbols from their dependencies,
            # even if those symbols have been re-exported in the Rust source.
            # Using LTO works around this at the cost of a slightly slower build.
            # https://github.com/rust-lang/rfcs/issues/2771
            export CARGO_PROFILE_RELEASE_LTO=thin
            host_triple=$(rustc -vV | sed -n 's|host: ||p')
            if [[ "$1" == "server-all" ]]; then
                build_desktop_for_arch x86_64-unknown-linux-gnu "$host_triple" $lib_dir
                # Enable ARMv8.2 extensions for a production aarch64 server build
                RUSTFLAGS="-C target-feature=+v8.2a ${RUSTFLAGS:-}" \
                    build_desktop_for_arch aarch64-unknown-linux-gnu "$host_triple" $lib_dir
            else
                build_desktop_for_arch "${CARGO_BUILD_TARGET:-$host_triple}" "$host_triple" $lib_dir
            fi
            exit
            ;;

        android )
            android_abis+=(arm64-v8a armeabi-v7a x86_64 x86)
            ;;
        android-arm64 | android-aarch64 )
            android_abis+=(arm64-v8a)
            ;;
        android-arm | android-armv7 )
            android_abis+=(armeabi-v7a)
            ;;
        android-x86_64 )
            android_abis+=(x86_64)
            ;;
        android-x86 | android-i686 )
            android_abis+=(x86)
            ;;
        *)
            echo "Unknown target '${1:-}' (use 'desktop', 'android', or 'android-\$ARCH')" >&2
            exit 2
            ;;
    esac
    shift
done

if (( ${#android_abis[@]} == 0 )); then
    echo "Missing target (use 'desktop', 'android', or 'android-\$ARCH')" >&2
    exit 2
fi

# Everything from here down is Android-only.
export CARGO_PROFILE_RELEASE_OPT_LEVEL=s # optimize for size over speed

# Use full LTO and small BoringSSL curve tables to reduce binary size.
export CFLAGS="-DOPENSSL_SMALL -flto=full ${CFLAGS:-}"
export CARGO_PROFILE_RELEASE_LTO=fat
export CARGO_PROFILE_RELEASE_CODEGEN_UNITS=1

# Use the Android NDK's prebuilt Clang+lld as pqcrypto's compiler and Rust's linker.
ANDROID_TOOLCHAIN_DIR=$(echo "${ANDROID_NDK_HOME}/toolchains/llvm/prebuilt"/*/bin/)
export CC_aarch64_linux_android="${ANDROID_TOOLCHAIN_DIR}/aarch64-linux-android21-clang"
export CC_armv7_linux_androideabi="${ANDROID_TOOLCHAIN_DIR}/armv7a-linux-androideabi21-clang"
export CC_x86_64_linux_android="${ANDROID_TOOLCHAIN_DIR}/x86_64-linux-android21-clang"
export CC_i686_linux_android="${ANDROID_TOOLCHAIN_DIR}/i686-linux-android21-clang"

export CARGO_TARGET_AARCH64_LINUX_ANDROID_LINKER="${CC_aarch64_linux_android}"
export CARGO_TARGET_ARMV7_LINUX_ANDROIDEABI_LINKER="${CC_armv7_linux_androideabi}"
export CARGO_TARGET_X86_64_LINUX_ANDROID_LINKER="${CC_x86_64_linux_android}"
export CARGO_TARGET_I686_LINUX_ANDROID_LINKER="${CC_i686_linux_android}"

export TARGET_AR="${ANDROID_TOOLCHAIN_DIR}/llvm-ar"

# The 64-bit curve25519-dalek backend is faster than the 32-bit one on at least some armv7a phones.
# Comment out the following to allow the 32-bit backend on 32-bit targets.
export RUSTFLAGS="--cfg curve25519_dalek_bits=\"64\" ${RUSTFLAGS:-}"

target_for_abi() {
    case "$1" in
        arm64-v8a)
            echo aarch64-linux-android
            ;;
        armeabi-v7a)
            echo armv7-linux-androideabi
            ;;
        x86_64)
            echo x86_64-linux-android
            ;;
        x86)
            echo i686-linux-android
            ;;
        *)
            echo "Unknown Android ABI $1; please update build_jni.sh" >&2
            exit 2
            ;;
    esac
}

for abi in "${android_abis[@]}"; do
    rust_target=$(target_for_abi "$abi")
    echo_then_run cargo build -p libsignal-jni -p libsignal-jni-testing ${RUST_RELEASE:+--release} ${FEATURES:+--features "${FEATURES[*]}"} -Z unstable-options --target "$rust_target" --artifact-dir "${ANDROID_LIB_DIR}/$abi"
    check_for_debug_level_logs_if_needed "${ANDROID_LIB_DIR}/$abi"
done<|MERGE_RESOLUTION|>--- conflicted
+++ resolved
@@ -115,15 +115,9 @@
         fi
     fi
 
-<<<<<<< HEAD
-    echo_then_run cargo build -p libsignal-jni -p libsignal-jni-testing --release ${FEATURES:+--features "${FEATURES[*]}"} --target "$1"
-    copy_built_library "target/${1}/release" signal_jni "$lib_dir" "signal_jni_${suffix}"
-#    copy_built_library "target/${1}/release" signal_jni_testing "$lib_dir" "signal_jni_testing_${suffix}"
-=======
     echo_then_run cargo build -p libsignal-jni -p libsignal-jni-testing ${RUST_RELEASE:+--release} ${FEATURES:+--features "${FEATURES[*]}"} --target "$1"
     copy_built_library "target/${1}/${RUST_RELEASE:-debug}" signal_jni "$lib_dir" "signal_jni_${suffix}"
-    copy_built_library "target/${1}/${RUST_RELEASE:-debug}" signal_jni_testing "$lib_dir" "signal_jni_testing_${suffix}"
->>>>>>> 61827e1c
+#    copy_built_library "target/${1}/${RUST_RELEASE:-debug}" signal_jni_testing "$lib_dir" "signal_jni_testing_${suffix}"
     check_for_debug_level_logs_if_needed "$lib_dir"
 }
 
