plugins {
    id "base"
    id "signing"
    id "de.undercouch.download" version "5.0.2"
    id "com.diffplug.spotless" version "6.20.0"
    id "io.github.gradle-nexus.publish-plugin" version "2.0.0"
}

allprojects {
<<<<<<< HEAD
    version = "0.62.0"
=======
    version = "0.52.3-gluon-2"
>>>>>>> 82dde220
    group   = "org.signal"
}

subprojects {
    if (JavaVersion.current().isJava8Compatible()) {
        allprojects {
            tasks.withType(Javadoc) {
                options.encoding = 'UTF-8'
                options.addStringOption('Xdoclint:none', '-quiet')
            }
        }
    }

    allprojects {
        tasks.withType(JavaCompile) {
            options.encoding = 'UTF-8'
            options.compilerArgs += ["-Xlint:deprecation", "-Xlint:fallthrough", "-Xlint:unchecked"]
        }
        tasks.withType(AbstractArchiveTask) {
            preserveFileTimestamps = false
            reproducibleFileOrder = true
        }
    }

    apply plugin: "com.diffplug.spotless"
    spotless {
        java {
            target('**/*.java')
            targetExclude('**/Native.java', '**/NativeTesting.java')
            importOrder()
            removeUnusedImports()

            googleJavaFormat()
            formatAnnotations()
            licenseHeaderFile rootProject.file('license_header.txt')
        }
    }
}

task makeJniLibrariesDesktop(type:Exec) {
  group 'Rust'
  description 'Build the JNI libraries'

  def debugLevelLogsFlag = hasProperty('debugLevelLogs') ? ['--debug-level-logs'] : []
  // Explicitly specify 'bash' for Windows compatibility.
  commandLine 'bash', './build_jni.sh', *debugLevelLogsFlag, 'desktop'
}

task makeJniLibrariesServer(type:Exec) {
  group 'Rust'
  description 'Build the JNI libraries'

  def debugLevelLogsFlag = hasProperty('debugLevelLogs') ? ['--debug-level-logs'] : []
  def target = project.hasProperty('crossCompileServer') ? 'server-all' : 'server'

  commandLine 'bash', './build_jni.sh', *debugLevelLogsFlag, target
}

task cargoClean(type:Exec) {
  group 'Rust'
  commandLine 'cargo', 'clean'
}

task cleanJni(type: Delete) {
  description 'Clean JNI libs'
  delete fileTree('./android/src/main/jniLibs') {
    include '**/*.so'
  }
  delete fileTree('./client/src/main/resources') {
    include '**/*.so'
    include '**/*.dylib'
    include '**/*.dll'
  }
  delete fileTree('./server/src/main/resources') {
    include '**/*.so'
    include '**/*.dylib'
    include '**/*.dll'
  }
}

clean.dependsOn([cargoClean, cleanJni])

// PUBLISHING

ext.setUpSigningKey = { signingExt ->
    def signingKeyId = findProperty("signingKeyId")
    def signingKey = findProperty("signingKey")
    def signingPassword = findProperty("signingPassword")
    if (signingKeyId && signingKey && signingPassword) {
        signingExt.useInMemoryPgpKeys(signingKeyId.trim(), signingKey.trim(), signingPassword.trim())
    }
}

nexusPublishing {
    useStaging = false
    repositories {
        gluonNexus {
            nexusUrl = uri(project.findProperty('sonatypeRepo') ?: "https://oss.sonatype.org/service/local/")
            snapshotRepositoryUrl  = uri(isReleaseBuild() ? (project.findProperty('sonatypeRepo') ?: "https://oss.sonatype.org/service/local/") : (project.findProperty('sonatypeSnapshotRepo') ?: "https://oss.sonatype.org/content/repositories/snapshots/"))
            username = project.findProperty('sonatypeUsername') ?: ""
            password = project.findProperty('sonatypePassword') ?: ""
        }
    }
}

def isSkipSigning() {
    return hasProperty('skipSigning')
}

def isReleaseBuild() {
    return version.contains("SNAPSHOT") == false
}<|MERGE_RESOLUTION|>--- conflicted
+++ resolved
@@ -7,11 +7,7 @@
 }
 
 allprojects {
-<<<<<<< HEAD
-    version = "0.62.0"
-=======
-    version = "0.52.3-gluon-2"
->>>>>>> 82dde220
+    version = "0.62.0-gluon-1"
     group   = "org.signal"
 }
 
