--- conflicted
+++ resolved
@@ -7,11 +7,7 @@
 }
 
 allprojects {
-<<<<<<< HEAD
-    version = "0.52.3-gluon-1"
-=======
-    version = "0.53.0"
->>>>>>> f2ae8436
+    version = "0.53.0-gluon-1"
     group   = "org.signal"
 }
 
